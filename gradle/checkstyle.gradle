--- conflicted
+++ resolved
@@ -20,13 +20,6 @@
 
 
 
-
-
-<<<<<<< HEAD
-=======
-
-
->>>>>>> 02424aa2
 allprojects {
     apply plugin: 'checkstyle'
 
